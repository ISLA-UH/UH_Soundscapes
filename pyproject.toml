# See:
# - https://setuptools.pypa.io/en/latest/userguide/pyproject_config.html
# - https://packaging.python.org/en/latest/specifications/declaring-project-metadata/

[project]
name = "UH_Soundscapes"
version = "0.1"
authors = [
    { name = "ISLA, UH" }
]
description = "Read audio data for an event, process it, and create an exportable product."
readme = "README.md"
requires-python = ">=3.9"
license = "Apache-2.0"

# Dependencies in alphabetical order
# quantum-inferno brings matplotlib, numpy, scipy, and setuptools with it.
# put specific versions of those modules here, if needed.
dependencies = [
<<<<<<< HEAD
=======
    "fastkml>=1.1.0", # fastkml is used to read and write kml files
>>>>>>> a810c47a
    "ipykernel>=6.30.0", # ipykernel is used to run jupyter notebooks
    "lxml>=6.0.1", # lxml is used for printing xml files
    "pandas>=2.1.3", # Pandas is a library for data manipulation and analysis in Python.
<<<<<<< HEAD
    "quantum-inferno>=1.1.3", # Quantum Inferno is a library for quantum computing tasks.
]
=======
    "quantum-inferno>=1.1.3", # Quantum Inferno computes multirez time-frequency representations with Gabor atoms.
    ]
>>>>>>> a810c47a

[project.urls]
homepage = "https://github.com/ISLA-UH/UH_Soundscapes"

[tool.setuptools.packages.find]
include = ["UH_Soundscapes"]<|MERGE_RESOLUTION|>--- conflicted
+++ resolved
@@ -17,20 +17,14 @@
 # quantum-inferno brings matplotlib, numpy, scipy, and setuptools with it.
 # put specific versions of those modules here, if needed.
 dependencies = [
-<<<<<<< HEAD
-=======
     "fastkml>=1.1.0", # fastkml is used to read and write kml files
->>>>>>> a810c47a
     "ipykernel>=6.30.0", # ipykernel is used to run jupyter notebooks
     "lxml>=6.0.1", # lxml is used for printing xml files
     "pandas>=2.1.3", # Pandas is a library for data manipulation and analysis in Python.
-<<<<<<< HEAD
     "quantum-inferno>=1.1.3", # Quantum Inferno is a library for quantum computing tasks.
 ]
-=======
     "quantum-inferno>=1.1.3", # Quantum Inferno computes multirez time-frequency representations with Gabor atoms.
     ]
->>>>>>> a810c47a
 
 [project.urls]
 homepage = "https://github.com/ISLA-UH/UH_Soundscapes"
