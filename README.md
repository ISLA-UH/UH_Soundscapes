--- conflicted
+++ resolved
@@ -2,11 +2,7 @@
 
 Open-access infrasound-adjacent soundscapes
 
-<<<<<<< HEAD
-Annotated openly-available low-frequency audio libraries of rocket [1], explosion [2], and hypersonic [3] signatures are provided. A decimated version of the Environmental Sound Classification dataset [4] acts as a validated noise vocabulary. Although the data sources vary, the majority are from smartphone and publicly available recordings. The event types are described in open-access published papers [4-9], and this repository was developed for accessing, standardizing, and processing the curated data and metadata.
-=======
 Annotated openly-available low-frequency audio libraries of rocket [1], explosion [2], and hypersonic [3] signatures are provided. We use a decimated version of the Environmental Sound Classification dataset [4] to provide a validated noise vocabulary. Although the data sources vary, a majority are from smartphone and publicly available recordings. The event types are described in open-access published papers [4-9], and a Python open-source repository was developed for accessing, standardizing, and processing the curated data and metadata [10-11]. This work was funded by the Department of Energy National Nuclear Security Administration under Awards DE-NA0003920 (MTV) and DE-NA0003921 (ETI).
->>>>>>> 0fb410d4
 
 References
 1.	Popenhagen, S.K. (2025).  Aggregated Smartphone Timeseries of Rocket-Generated Acoustics (ASTRA). https://doi.org/10.7910/DVN/ZKIS2K (accessed on 21 August 2025).
@@ -17,10 +13,6 @@
 6.	Popenhagen, S.K.; Garcés, M.A. Acoustic Rocket Signatures Collected by Smartphones. Signals, 2025, 6, 5; https://doi.org/10.3390/signals6010005.
 7.	Takazawa, S.K.; Popenhagen, S.K.; Ocampo Giraldo, L.A.; Hix, J.D.; Thompson, S.J.; Chichester, D.L.; Zeiler, C.P.; Garcés, M.A. Explosion Detection using Smartphones: Ensemble Learning with the Smartphone High-explosive Audio Recordings Dataset and the ESC-50 Dataset. Sensors, 2024, 24(20), 6688; https://doi.org/10.3390/s24206688.
 8.	Takazawa, S.K.; Popenhagen, S.K.; Ocampo Giraldo, L.A.; Cárdenas, E.S.; Hix, J.D.; Thompson, S.J.; Chichester, D.L.; Garcés, M.A. A comparison of smartphone and infrasound microphone data from a fuel air explosive and a high explosive. J. Acoust. Soc. Am. 2024, 156, 1509-1523; https://doi.org/10.1121/10.0028379.
-<<<<<<< HEAD
-9.	KC, R. J; Wilson, T; Fox, D; Spillman K.; Garcés M.A.; Elbing B. R. Acoustic Observations of the OSIRIS-REx Sample Return Capsule Re-Entry from Wendover Airport. Seism. Res. Lett. 2025 XX, 1–14; https://doi.org/10.1785/0220250019.
-=======
 9.	KC, R. J; Wilson, T; Fox, D; Spillman K.; Garcés M.A.; Elbing B. R. Acoustic Observations of the OSIRIS-REx Sample Return Capsule Re-Entry from Wendover Airport. Seism. Res. Lett. 2025 XX, 1–14; https://doi.org/10.1785/0220250019.
 10.	UH_Soundscapes, this repository
-11.	UH_Soundscapes, aggregated data at https://www.higp.hawaii.edu/archive/isla/UH_Soundscapes/
->>>>>>> 0fb410d4
+11.	UH_Soundscapes, aggregated data at https://www.higp.hawaii.edu/archive/isla/UH_Soundscapes/