--- conflicted
+++ resolved
@@ -26,7 +26,7 @@
 OL = stl.OREXLabels()
 
 # path to the directory where the original dataset files are stored
-DIRECTORY_PATH: str = "/Users/tyler/Downloads/soundscapes_data/"
+DIRECTORY_PATH: str = "/PATH/TO/DATAFILES/"
 
 ASTRA_FILENAME: str = "ASTRA.pkl"  # name of the original ASTRA pickle file
 ASTRA_STANDARDIZED_FILENAME: str = "ASTRA_standardized.pkl"  # name of the standardized ASTRA pickle file
@@ -38,10 +38,7 @@
 SHARED_EVENT_MD_FILENAME: str = "SHAReD_event_metadata.csv"  # name of the SHAReD event metadata CSV file
 SHARED_STATION_MD_FILENAME: str = "SHAReD_station_metadata.csv"  # name of the SHAReD station metadata CSV file
 
-<<<<<<< HEAD
-=======
 # TODO: INCLUDE 16kHZ VERSION OF ESC50?
->>>>>>> abdb0342
 ESC50_FILENAME: str = "ESC50_800Hz.pkl"  # name of the original ESC-50 pickle file (800 Hz version)
 ESC50_STANDARDIZED_FILENAME: str = "ESC50_800Hz_standardized.pkl"  # name of the standardized ESC-50 pickle file
 ESC50_EVENT_MD_FILENAME: str = "ESC50_event_metadata.csv"  # name of the ESC-50 event metadata CSV file
