"""
Test the dataset readers
"""
import matplotlib.pyplot as plt

import uh_soundscapes.astra_reader as asr, esc50_reader as ecr, orex_reader as oxr, shared_explosions_reader as ser


def test_astra_reader():
    asr_path = "notebooks/ASTRA_tutorial.pkl"
    astra = asr.ASTRAReader(asr_path)
    astra.print_metadata()
    astra.plot_recording()


def test_esc50_reader():
    esc_path = "notebooks/ESC50_tutorial_800Hz.pkl"
    esc800 = ecr.ESC50Reader(esc_path)
    esc800.print_metadata()
    esc800.plot_clip(0)


def test_orex_reader():
    orex_path = "notebooks/OREX_tutorial.pkl"
    orex_ds = oxr.OREXReader(orex_path)
    orex_ds.print_metadata()
    orex_ds.plot_all()


def test_shared_reader():
    shared_path = "notebooks/SHAReD_tutorial.pkl"
    shared_ds = ser.SHAReDReader(shared_path)
    shared_ds.print_metadata()
    shared_ds.plot_data()


if __name__ == "__main__":
<<<<<<< HEAD
    print("Test astra reader:")
    test_astra_reader()
    print("\nTest esc50 reader:")
    test_esc50_reader()
    print("\nTest orex reader:")
    test_orex_reader()
    print("\nTest shared reader:")
=======
    print("\n<0 ASTRA dataset reader test")
    test_astra_reader()
    print("\n<0 ESC dataset reader test")
    test_esc50_reader()
    print("\n<0 OREX dataset reader test")
    test_orex_reader()
    print("\n<0 SHAReD dataset reader test")
>>>>>>> d62ca3d5
    test_shared_reader()
    plt.show()<|MERGE_RESOLUTION|>--- conflicted
+++ resolved
@@ -35,22 +35,12 @@
 
 
 if __name__ == "__main__":
-<<<<<<< HEAD
-    print("Test astra reader:")
+    print("\nASTRA dataset reader test:")
     test_astra_reader()
-    print("\nTest esc50 reader:")
+    print("\nESC dataset reader test:")
     test_esc50_reader()
-    print("\nTest orex reader:")
+    print("\nOREX dataset reader test:")
     test_orex_reader()
-    print("\nTest shared reader:")
-=======
-    print("\n<0 ASTRA dataset reader test")
-    test_astra_reader()
-    print("\n<0 ESC dataset reader test")
-    test_esc50_reader()
-    print("\n<0 OREX dataset reader test")
-    test_orex_reader()
-    print("\n<0 SHAReD dataset reader test")
->>>>>>> d62ca3d5
+    print("\nSHAReD dataset reader test:")
     test_shared_reader()
     plt.show()